import numpy as np
import xarray as xr
import pandas as pd
import dask
import netCDF4
import h5py
import tempfile
import argparse
import cmdline_provenance as cmdprov
import matplotlib.pyplot as plt
import time
import os
import dask.distributed
import sys
import warnings
import lib
import json
import lib_spatial
import logging


#< Get logger
logger = lib.get_logger(__name__)


def parse_arguments():
    # User argument input
    parser = argparse.ArgumentParser(description='Script for calculating added value using GCM, RCM and observations as input.')
    parser.add_argument("--ifiles-gcm", dest='ifiles_gcm', nargs='*', type=str, default=[], help="Input GCM files")
    parser.add_argument("--ifiles-rcm", dest='ifiles_rcm', nargs='*', type=str, default=[], help="Input RCM files")
    parser.add_argument("--ifiles-obs", dest='ifiles_obs', nargs='*', type=str, default=[], help="Input reference files")

    parser.add_argument("--varname-gcm", dest='varname_gcm', nargs='?', type=str, default="", help="Variable name in GCM files")
    parser.add_argument("--varname-rcm", dest='varname_rcm', nargs='?', type=str, default="", help="Variable name in RCM files")
    parser.add_argument("--varname-obs", dest='varname_obs', nargs='?', type=str, default="", help="Variable name in reference files")

    parser.add_argument("--ifile-obs-premask", dest='ifile_obs_premask', nargs='?', type=str, default=[], help="Input reference file mask (boolean mask; True=Mask)")
    parser.add_argument("--varname-obs-premask", dest='varname_obs_premask', nargs='?', type=str, default="", help="Variable name in reference file mask")
    parser.add_argument("--ifile-gcm-premask", dest='ifile_gcm_premask', nargs='?', type=str, default=[], help="Input GCM file mask (boolean mask; True=Mask)")
    parser.add_argument("--varname-gcm-premask", dest='varname_gcm_premask', nargs='?', type=str, default="", help="Variable name in GCM file mask")
    parser.add_argument("--ifile-rcm-premask", dest='ifile_rcm_premask', nargs='?', type=str, default=[], help="Input RCM file mask (boolean mask; True=Mask)")
    parser.add_argument("--varname-rcm-premask", dest='varname_rcm_premask', nargs='?', type=str, default="", help="Variable name in RCM file mask")

    parser.add_argument("--region", dest='region', nargs='?', type=str, default="", help="Region masking using lib_spatial.py")

    parser.add_argument("--agcd_mask", dest='agcd_mask', action='store_true', help='Whether to apply masking for AGCD precipitation data')

    parser.add_argument("--process", dest='process', nargs='?', type=str, default="", help="Process to get added value for (e.g., quantile)")
    parser.add_argument("--process-kwargs", dest='process_kwargs', nargs='?', type=json.loads, default="{}", help="Kwargs to pass to process function (e.g., \'{\"quantile\": 0.95}\' 0.95 for quantile)")
    parser.add_argument("--distance-measure", dest='distance_measure', nargs='?', type=str, default="", help="Distance measure to use for AV calculation")

    parser.add_argument("--datestart", dest='datestart', nargs='?', type=str, default="", help="Start date of analysis period")
    parser.add_argument("--dateend", dest='dateend', nargs='?', type=str, default="", help="End date of analysis period")
    parser.add_argument("--months", dest='months', nargs='*', type=int, default=[], help="Select only certain months (e.g. 12 1 2 for DJF")

    parser.add_argument("--ofile", dest='ofile', nargs='?', type=str, default="av.nc", help="Path and name of output file")

    parser.add_argument("--lat0", dest='lat0', nargs='?', type=float, default=-999, help="Lower latitude to select")
    parser.add_argument("--lat1", dest='lat1', nargs='?', type=float, default=-999, help="Upper latitude to select")
    parser.add_argument("--lon0", dest='lon0', nargs='?', type=float, default=-999, help="Lower longitude to select")
    parser.add_argument("--lon1", dest='lon1', nargs='?', type=float, default=-999, help="Upper longitude to select")

    parser.add_argument("--return-X", dest='return_X', action='store_true', help="Also return the regridded climate statistics")
    parser.add_argument("--stations", dest='stations', default=False, action='store_true',help="Obs data is point-based station data")

    parser.add_argument("--nthreads", dest='nthreads', nargs='?', type=int, const='', default=1, help="Number of threads.")
    parser.add_argument("--nworkers", dest='nworkers', nargs='?', type=int, const='', default=2, help="Number of workers.")

    parser.add_argument("--log-level", dest='loglevel', nargs='?', type=str, default="INFO", help="Amount of log output")

    return parser



def added_value(da_gcm, da_rcm, da_obs, process, process_kwargs={}, distance_measure="AVrmse", region=None, return_X=False, agcd_mask=False, stations=False):
    """Calculate added value statistic from driving model (da_gcm), regional model (da_rcm) and reference (da_obs) dataarray

    Args:
        da_gcm (xarray dataarray): Driving model data
        da_rcm (xarray dataarray): Regional model data
        da_obs (xarray dataarray): Reference data
        process (str): Process to calculate AV for (e.g., quantile)
        process_kwargs (dict): Kwargs to pass to "process" (e.g., {'quantile':0.95})
        measure (str): Distance measure to use for added value calculation
        region (str): Region passed to lib_spatial.py for masking
        write_X (bool): Should the regridded climate statistic be written out too?
        agcd_mask (bool): Apply AGCD mask based on AGCD precip data
        stations (bool): Is reference data a point-based dataset?

    Returns:
        xarray dataset : Added value
    """
    #< Make sure all dataarrays have the same units
    assert "units" in da_gcm.attrs, f"da_gcm has no units attribute"
    assert "units" in da_rcm.attrs, f"da_rcm has no units attribute"
    assert "units" in da_obs.attrs, f"da_obs has no units attribute"
    assert da_gcm.attrs["units"] == da_rcm.attrs["units"] == da_obs.attrs["units"], f"Not all dataarrays have the same units: {da_gcm.attrs['units']} != {da_rcm.attrs['units']} != {da_obs.attrs['units']}"
    #< Search for "process" function in library and run it on all three dataarrays
    if hasattr(lib, process):
        fun = getattr(lib, process)
    else:
        assert False, f"{process} not implemented!"
    logger.info(f"Calculating {process}")
    X_gcm = fun(da_gcm, **process_kwargs)
    X_rcm = fun(da_rcm, **process_kwargs)
    X_obs = fun(da_obs, **process_kwargs)
    #< Regrid all quantiles to the RCM resolution
    if not stations:
        logger.info(f"Regridding GCM data to RCM grid")
        X_gcm = lib.regrid(X_gcm, X_rcm)
        logger.info(f"Regridding obs data to RCM grid")
        X_obs = lib.regrid(X_obs, X_rcm)
        logger.debug(X_obs)
        logger.debug("---------------------------------------------")
        #< Mask data
        if not region is None:
            logger.info("Masking X_obs.")
            X_obs = lib_spatial.apply_region_mask(X_obs, args.region)
            logger.debug(X_obs)
            logger.info("Masking X_gcm.")
            X_gcm = lib_spatial.apply_region_mask(X_gcm, args.region)
            logger.debug(X_gcm)
            logger.info("Masking X_rcm.")
            X_rcm = lib_spatial.apply_region_mask(X_rcm, args.region)
            logger.debug(X_rcm)
            logger.debug("---------------------------------------------")
       #< AGCD mask
        if agcd_mask:
            logger.info("Masking X_obs with AGCD mask")
            X_obs = lib_spatial.apply_agcd_data_mask(X_obs)
            logger.debug(X_obs)
            logger.info("Masking X_gcm with AGCD mask")
            X_gcm = lib_spatial.apply_agcd_data_mask(X_gcm)
            logger.debug(X_gcm)
            logger.info("Masking X_rcm with AGCD mask")
            X_rcm = lib_spatial.apply_agcd_data_mask(X_rcm)
            logger.debug(X_rcm)

    #< Calculate added value
    logger.info(f"Calculating added value using {distance_measure}")
    if hasattr(lib, distance_measure):
        fun = getattr(lib, distance_measure)
    else:
        assert False, f"Distance measure of {distance_measure} not implemented!"
    av = fun(X_obs, X_gcm, X_rcm)
    logger.debug(av)
    logger.debug("---------------------------------------------")
<<<<<<< HEAD
    #< Mask data
    if not region is None:
        logger.info("Masking added value.")
        av = lib_spatial.apply_region_mask(av, region.replace("_", " "))
        logger.debug(av)
        logger.debug("---------------------------------------------")
=======
>>>>>>> a087a545
    #< Convert av to a dataset
    av = av.to_dataset(name="av")
    #< Return
    if return_X:
        return av, X_gcm, X_rcm, X_obs
    else:
        return av


def main():
    # Load the logger
    logger.info(f"Start")

    #< Get user arguments
    parser = parse_arguments()
    args = parser.parse_args()

    #< Open datasets
    logger.info(f"Opening datasets")
    ds_gcm = lib.open_dataset(args.ifiles_gcm)
    ds_rcm = lib.open_dataset(args.ifiles_rcm)
    ds_obs = lib.open_dataset(args.ifiles_obs)
    logger.debug(ds_gcm)
    logger.debug(ds_rcm)
    logger.debug(ds_obs)

    #< Get the history of the input files
    inlogs = {}
    if "history" in ds_gcm.attrs:
        inlogs[f"gcm"] = ds_gcm.attrs["history"]
    if "history" in ds_rcm.attrs:
        inlogs[f"rcm"] = ds_rcm.attrs["history"]
    if "history" in ds_obs.attrs:
        inlogs[f"obs"] = ds_obs.attrs["history"]

    #< Fetch variable from dataset
    logger.info(f"Extracting variables from datasets")
    da_gcm = ds_gcm[args.varname_gcm]
    da_rcm = ds_rcm[args.varname_rcm]
    da_obs = ds_obs[args.varname_obs]
    logger.debug(da_gcm)
    logger.debug(da_rcm)
    logger.debug(da_obs)
    logger.debug("---------------------------------------------")

    #< Mask input dataarray
    if args.ifile_obs_premask:
        da_obs_mask = lib.open_dataset(args.ifile_obs_premask)[args.varname_obs_premask]
        logger.debug(f"Found this dataarray for masking the reference input:")
        logger.debug(da_obs_mask)
        with xr.set_options(keep_attrs=True):
            da_obs = da_obs.where(~da_obs_mask.astype(bool))
    if args.ifile_gcm_premask:
        da_gcm_mask = lib.open_dataset(args.ifile_gcm_premask)[args.varname_gcm_premask]
        logger.debug(f"Found this dataarray for masking the GCM input:")
        logger.debug(da_gcm_mask)
        with xr.set_options(keep_attrs=True):
            da_gcm = da_gcm.where(~da_gcm_mask.astype(bool))
    if args.ifile_rcm_premask:
        da_rcm_mask = lib.open_dataset(args.ifile_rcm_premask)[args.varname_rcm_premask]
        logger.debug(f"Found this dataarray for masking the RCM input:")
        logger.debug(da_rcm_mask)
        with xr.set_options(keep_attrs=True):
            da_rcm = da_rcm.where(~da_rcm_mask.astype(bool))

    #< Cut all dataarrays to same time period
    logger.info(f"Selecting time period")
    da_gcm = da_gcm.sel(time=slice(args.datestart, args.dateend))
    da_rcm = da_rcm.sel(time=slice(args.datestart, args.dateend))
    da_obs = da_obs.sel(time=slice(args.datestart, args.dateend))
    logger.debug(da_gcm)
    logger.debug(da_rcm)
    logger.debug(da_obs)
    logger.debug("---------------------------------------------")

    #< Select certain months
    if args.months:
        logger.info(f"Selecting months {args.months}")
        da_gcm = da_gcm.sel(time=da_gcm.time.dt.month.isin(args.months))
        da_rcm = da_rcm.sel(time=da_rcm.time.dt.month.isin(args.months))
        da_obs = da_obs.sel(time=da_obs.time.dt.month.isin(args.months))
        logger.debug(da_gcm)
        logger.debug(da_rcm)
        logger.debug(da_obs)
        logger.debug("---------------------------------------------")

    if args.stations:
        print(args.stations,'stations')
        # extract data from nearest points to stations
        lon = da_obs.lon
        lat = da_obs.lat
        logger.info(f"Selecting station data")
        da_gcm = da_gcm.sel(lat=xr.DataArray(lat, dims='station'), lon=xr.DataArray(lon, dims='station'), method='nearest').load()
        da_rcm = da_rcm.sel(lat=xr.DataArray(lat, dims='station'), lon=xr.DataArray(lon, dims='station'), method='nearest').load()
        da_obs = da_obs.load()
    else:
 
        #< Cut all dataarrays to the same domain
        if args.lat0!=-999 and args.lat1!=-999 and args.lon0!=-999 and args.lon1!=-999:
            logger.info(f"Selecting domain")
            da_gcm = da_gcm.sel(lat=slice(args.lat0, args.lat1), lon=slice(args.lon0, args.lon1))
            da_rcm = da_rcm.sel(lat=slice(args.lat0, args.lat1), lon=slice(args.lon0, args.lon1))
            da_obs = da_obs.sel(lat=slice(args.lat0, args.lat1), lon=slice(args.lon0, args.lon1))
            logger.debug(da_gcm)
            logger.debug(da_rcm)
            logger.debug(da_obs)
            logger.debug("---------------------------------------------")

    #< Calculate added value
    if args.return_X:
        av, X_gcm, X_rcm, X_obs = added_value(da_gcm, da_rcm, da_obs, args.process, args.process_kwargs, distance_measure=args.distance_measure, region=args.region, return_X=args.return_X, agcd_mask=args.agcd_mask, stations=args.stations)
    else:
        av = added_value(da_gcm, da_rcm, da_obs, args.process, args.process_kwargs, distance_measure=args.distance_measure, region=args.region, return_X=args.return_X, agcd_mask=args.agcd_mask, stations=args.stations)
    logger.debug("Added values looks like:")
    logger.debug(av)

    #< Save added value to netcdf
    logger.info("Saving to netcdf")
    lib.write2nc(av, args.ofile, inlogs=inlogs)
    if args.return_X:
        lib.write2nc(X_gcm, args.ofile.replace(".nc", "_X_gcm.nc"), inlogs=inlogs)
        lib.write2nc(X_rcm, args.ofile.replace(".nc", "_X_rcm.nc"), inlogs=inlogs)
        lib.write2nc(X_obs, args.ofile.replace(".nc", "_X_obs.nc"), inlogs=inlogs)


    logger.debug(f"Done")


    


if __name__ == '__main__':

    dask.config.set({
        'array.chunk-size': "512 MiB",
        'distributed.comm.timeouts.connect': '60s',
        'distributed.comm.timeouts.tcp': '60s',
        'distributed.comm.retry.count': 5,
        'distributed.scheduler.allowed-failures': 10,
        "distributed.scheduler.worker-saturation": 1.1, #< This should use the new behaviour which helps with memory pile up
    })

    parser        = parse_arguments()
    args          = parser.parse_args()
    nthreads     = args.nthreads
    nworkers     = args.nworkers

    memory_limit = '1000mb' if os.environ["HOSTNAME"].startswith("gadi-login") else int(os.environ["PBS_VMEM"]) / nworkers
    memory_limit = os.getenv('MEMORY_LIMIT', memory_limit)
    client       = dask.distributed.Client(n_workers = nworkers, threads_per_worker = nthreads,
                                           memory_limit = memory_limit, local_directory = tempfile.mkdtemp(),
                                           silence_logs = logging.ERROR,
                                        ) 

    #< Set the logging level
    logger.setLevel(args.loglevel)

    #< Print client summary
    logger.info('### Client summary')
    logger.info(client)

    #< Call the main function
    main()

    #< Close the client
    client.close()<|MERGE_RESOLUTION|>--- conflicted
+++ resolved
@@ -145,15 +145,12 @@
     av = fun(X_obs, X_gcm, X_rcm)
     logger.debug(av)
     logger.debug("---------------------------------------------")
-<<<<<<< HEAD
     #< Mask data
     if not region is None:
         logger.info("Masking added value.")
         av = lib_spatial.apply_region_mask(av, region.replace("_", " "))
         logger.debug(av)
         logger.debug("---------------------------------------------")
-=======
->>>>>>> a087a545
     #< Convert av to a dataset
     av = av.to_dataset(name="av")
     #< Return
