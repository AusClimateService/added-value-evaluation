import glob
import numpy as np
import xarray as xr
import pandas as pd
import dask
import netCDF4
import h5py
import tempfile
import argparse
import cmdline_provenance as cmdprov
import matplotlib.pyplot as plt
import time
import os
import dask.distributed
import sys
import warnings
import lib
import json
import cmip6_interface
import era5_interface
import barpa_drs_interface
import agcd_interface
import ccam_drs_interface
from subprocess import Popen, PIPE


#< Get logger
logger = lib.get_logger(__name__)


def parse_arguments():
    # User argument input
    parser = argparse.ArgumentParser(description='Script for calculating added value using GCM, RCM and observations as input.')
    parser.add_argument("--gcm", dest='gcm', nargs='?', type=str, default="", help="Input GCM")
    parser.add_argument("--rcm", dest='rcm', nargs='?', type=str, default="", help="Input RCM")
    parser.add_argument("--obs", dest='obs', nargs='?', type=str, default="", help="Input reference")
    parser.add_argument("--scenario-hist", dest='scenario_hist', nargs='?', type=str, default="", help="Input scenario historical")
    parser.add_argument("--scenario-fut", dest='scenario_fut', nargs='?', type=str, default="", help="Input scenario future")
    parser.add_argument("--freq", dest='freq', nargs='?', type=str, default="day", help="Input frequency")
    parser.add_argument("--variable", dest='variable', nargs='?', type=str, default="", help="Variable")
    parser.add_argument("--regions", dest='regions', nargs='*', type=str, default=[], help="Regions to select")
    parser.add_argument("--seasons", dest='seasons', nargs='*', type=str, default=[], help="Seasons to select")
    parser.add_argument("--odir", dest='odir', nargs='?', type=str, default=".", help="Output directory")
    parser.add_argument("--overwrite", dest='overwrite',  action='store_true', help="Overwrite existing files.")

    parser.add_argument("--av-measures", dest='av_measures', nargs='+', type=str, default="", choices=["added_value", "potential_added_value", "realised_added_value", "variability", "added_value_norm"], help="Calculate added_value, potential_added_value, realised_added_value or variability")
    parser.add_argument("--process", dest='process', nargs='?', type=str, default="", help="Process to get added value for (e.g., quantile)")
    parser.add_argument("--process-kwargs", dest='process_kwargs', nargs='?', type=str, default="{}", help="Kwargs to pass to process function (e.g., \'{\"quantile\": 0.95}\' 0.95 for quantile)")
    parser.add_argument("--av-distance-measure", dest='av_distance_measure', nargs='?', type=str, default="", help="Distance measure to use for AV calculation")
    parser.add_argument("--pav-distance-measure", dest='pav_distance_measure', nargs='?', type=str, default="", help="Distance measure to use for PAV calculation")

    parser.add_argument("--datestart-hist", dest='datestart_hist', nargs='?', type=str, default="", help="Start date of historical analysis period")
    parser.add_argument("--dateend-hist", dest='dateend_hist', nargs='?', type=str, default="", help="End date of historical analysis period")
    parser.add_argument("--datestart-fut", dest='datestart_fut', nargs='?', type=str, default="", help="Start date of future analysis period")
    parser.add_argument("--dateend-fut", dest='dateend_fut', nargs='?', type=str, default="", help="End date of future analysis period")
    parser.add_argument("--months", dest='months', nargs='*', type=int, default=[], help="Select only certain months (e.g. 12 1 2 for DJF")

    parser.add_argument("--lat0", dest='lat0', nargs='?', type=float, default=-999, help="Lower latitude to select")
    parser.add_argument("--lat1", dest='lat1', nargs='?', type=float, default=-999, help="Upper latitude to select")
    parser.add_argument("--lon0", dest='lon0', nargs='?', type=float, default=-999, help="Lower longitude to select")
    parser.add_argument("--lon1", dest='lon1', nargs='?', type=float, default=-999, help="Upper longitude to select")

    parser.add_argument("--return-X", dest='return_X', action='store_true', help="Also return the regridded climate statistics")
    parser.add_argument("--agcd_mask", dest='agcd_mask', action='store_true', help='Whether to apply masking for AGCD precipitation data')

    parser.add_argument("--nthreads", dest='nthreads', nargs='?', type=int, const='', default=1, help="Number of threads.")
    parser.add_argument("--nworkers", dest='nworkers', nargs='?', type=int, const='', default=2, help="Number of workers.")
    parser.add_argument("--nprocs", dest='nprocs', nargs='?', type=int, const='', default=1, help="Number of parallel processes.")

    parser.add_argument("--log-level", dest='loglevel', nargs='?', type=str, default="INFO", help="Amount of log output")

    return parser


def driving_model_loader(gcm, scen, freq, var):
    if gcm in ["ACCESS-ESM1-5", "ACCESS-CM2", "EC-Earth3", "NorESM2-MM", "CMCC-ESM2", "CESM2"]:
        return cmip6_interface.get_cmip6_files(gcm, scen, freq, var), var
    elif gcm in ["ERA5"]:
        era5_varname_dict = {
            "tasmax": "tas",
            "tasmin": "tas",
            "pr": "pr",
        }
        era5_filenmame_dict = {
            "tasmax": "tasmax",
            "tasmin": "tasmin",
            "pr": "prmean",
        }
        file_list = glob.glob(f"/g/data/tp28/ERA5/{era5_filenmame_dict[var]}_era5_oper_sfc_*.nc")
        return file_list, era5_varname_dict[var]
    else:
        raise Exception(f"Driving model {gcm} for {scen} not found!")


def rcm_model_loader(gcm, rcm, scen, freq, var):
    if rcm == "BARPA-R":
        barpa_name_dict = {
            "ERA5": "ECMWF-ERA5",
            "ACCESS-ESM1-5": "CSIRO-ACCESS-ESM1-5",
            "ACCESS-CM2": "CSIRO-ARCCSS-ACCESS-CM2",
            "EC-Earth3": "EC-Earth-Consortium-EC-Earth3",
            "NorESM2-MM": "NCC-NorESM2-MM",
            "CMCC-ESM2": "CMCC-CMCC-ESM2",
            "CESM2": "NCAR-CESM2",
        }
        if gcm == "ERA5":
            scen = "evaluation"
        return barpa_drs_interface.get_barpa_files(barpa_name_dict[gcm], scen, freq, var), var
    elif rcm == "CCAM":
        ccam_name_dict = {
            "ERA5": "ECMWF-ERA5",
            "ACCESS-CM2": "CSIRO-ARCCSS-ACCESS-CM2",
            "ACCESS-ESM1-5": "CSIRO-ACCESS-ESM1-5",
            "EC-Earth3": "EC-Earth-Consortium-EC-Earth3",
            "CESM2": "NCAR-CESM2",
            "CMCC-ESM2": "CMCC-CMCC-ESM2",
            "CNRM-ESM2-1": "CNRM-CERFACS-CNRM-ESM2-1",
            "NorESM2-MM": "NCC-NorESM2-MM",
        }
        return ccam_drs_interface.get_ccam_files(ccam_name_dict[gcm], scen, freq, var), var
    else:
        logger.error(f"RCM {rcm} is not implemented!")
        exit(1)


def ref_loader(obs, freq, var):
    if obs == "AGCD":
        agcd_freq_dict = {
            "day": "daily",
        }
        agcd_varname_dict = {
            "tasmax": "tmax",
            "tasmin": "tmin",
            "pr": "precip",
        }
        subversion='total' if var == 'pr' else "mean"
        return agcd_interface.get_files(agcd_freq_dict[freq], agcd_varname_dict[var], subversion=subversion), agcd_varname_dict[var]
    else:
        logger.error(f"Observations {args.obs} is not implemented!")
        exit(1)


def cmd_split(cmd, split=" "):
    cmd_out = cmd.split(split)
    del_index = []
    for i in range(len(cmd_out)):
        #< Remove empty entries
        if cmd_out[i] == "":
            del_index.append(i)
        #< Remove newline entries
        if cmd_out[i] == "\n":
            del_index.append(i)
    #< Remove from the back otherwise indexing issues
    for index in sorted(del_index, reverse=True):
        del cmd_out[index]
    #< Remove any \n in the cmd list
    for i in range(len(cmd_out)):
        if "\n" in cmd_out[i]:
            cmd_out[i] = cmd_out[i].replace("\n","")
    return cmd_out


def season_loader(season=""):
    season_pairs = ""
    if season:
        season_dict = {
            "annual": "",
            "DJF": {
                "--months": "12 1 2"
            },
            "MAM": {
                "--months": "3 4 5"
            },
            "JJA": {
                "--months": "6 7 8"
            },
            "SON": {
                "--months": "9 10 11"
            },
        }
        season_pairs = [(key, season_dict[season][key]) for key in season_dict[season]]
        season_pairs = " ".join("(%s,%s)" % tup for tup in season_pairs).replace("(","").replace(")","").replace(","," ")
    return season_pairs


def loop_av(args, gcm_files, rcm_files, obs_files, gcm_varname, rcm_varname, obs_varname, ofile, return_X=False, agcd_mask=False):

    #< Get the season
    season_cmd = season_loader(season=args.season)

    #< Get the cmd command
    cmd = f"""
    python added_value.py --ifiles-gcm {' '.join(gcm_files)} --ifiles-rcm {' '.join(rcm_files)} --ifiles-obs {' '.join(obs_files)} 
    --varname-gcm {gcm_varname}  --varname-rcm {rcm_varname} --varname-obs {obs_varname} 
    --region {args.region} 
    {season_cmd} 
    --process {args.process} --process-kwargs {args.process_kwargs} --distance-measure {args.av_distance_measure}
    --datestart {args.datestart_hist} --dateend {args.dateend_hist}
    --nworkers {args.nworkers} --nthreads {args.nthreads}
    --lat0 {args.lat0} --lat1 {args.lat1}
    --lon0 {args.lon0} --lon1 {args.lon1}
    --ofile {ofile}
    --log-level {args.loglevel}
    """

    if agcd_mask:
        cmd += " --agcd_mask"
    if return_X:
        cmd += " --return_X"
        
    cmd = cmd_split(cmd)
    logger.debug(cmd)
    return Popen(cmd)


def loop_av_norm(args, ofile_av, ofile_var, av_varname, var_varname, ofile, return_X=False, agcd_mask=False):
    #< Get the cmd command
    cmd = f"""
    python added_value_norm.py --ifile-av {ofile_av} --ifile-var {ofile_var} 
    --varname-av {av_varname} --varname-var {var_varname} 
    --nworkers {args.nworkers} --nthreads {args.nthreads}
    --ofile {ofile}
    --log-level {args.loglevel}
    --return-X False
    """

    if obs_varname == "precip":
        cmd = cmd + """
    --ifile-obs-premask /g/data/tp28/cst565/ACS_added_value/agcd_mask_0p8_larger1_1mask_0nomask.nc
    --varname-obs-premask mask
    """
    cmd = cmd_split(cmd)
    logger.debug(cmd)
    return Popen(cmd)


def loop_av_norm(args, gcm_hist_files, gcm_fut_files, rcm_hist_files, rcm_fut_files, gcm_varname, rcm_varname, ofile, return_X=False, agcd_mask=False):
    #< Get the cmd command
    cmd = f"""
    python added_value_norm.py --ifile-av {ofile_av} --ifile-var {ofile_var} 
    --varname-av {av_varname} --varname-var {var_varname} 
    --nworkers {args.nworkers} --nthreads {args.nthreads}
    --ofile {ofile}
    --log-level {args.loglevel}
    """

    if agcd_mask:
        cmd += " --agcd_mask"
    if return_X:
        cmd += " --return_X"

    cmd = cmd_split(cmd)
    logger.debug(cmd)
    return Popen(cmd)


<<<<<<< HEAD
=======
def loop_pav(args, gcm_files, rcm_files, gcm_varname, rcm_varname, ofile, return_X=False, agcd_mask=False):
>>>>>>> ecba9ce7

def loop_pav(args, gcm_hist_files, gcm_fut_files, rcm_hist_files, rcm_fut_files, gcm_varname, rcm_varname, ofile, return_X=False, agcd_mask=False):
    #< Get the season
    season_cmd = season_loader(season=args.season)

    #< Get the cmd command
    cmd = f"""
    python potential_added_value.py --ifiles-gcm-hist {' '.join(gcm_hist_files)} --ifiles-rcm-hist {' '.join(rcm_hist_files)} 
    --ifiles-gcm-fut {' '.join(gcm_fut_files)} --ifiles-rcm-fut {' '.join(rcm_fut_files)} 
    --varname-gcm {gcm_varname}  --varname-rcm {rcm_varname} 
    --region {args.region} 
    {season_cmd} 
    --process {args.process} --process-kwargs {args.process_kwargs} --distance-measure {args.pav_distance_measure}
    --datestart-hist {args.datestart_hist} --dateend-hist {args.dateend_hist}
    --datestart-fut {args.datestart_fut} --dateend-fut {args.dateend_fut}
    --nworkers {args.nworkers} --nthreads {args.nthreads}
    --lat0 {args.lat0} --lat1 {args.lat1}
    --lon0 {args.lon0} --lon1 {args.lon1}
    --ofile {ofile}
    --log-level {args.loglevel}
    """

    if agcd_mask:
        cmd += " --agcd_mask"
    if return_X:
        cmd += " --return_X"

    cmd = cmd_split(cmd)
    logger.debug(cmd)
    return Popen(cmd)


def loop_var(args, obs_files, obs_varname, ofile, grouping="", dim=""):

    #< Get the season
    season_cmd = season_loader(season=args.season)

    #< Get the cmd command
    cmd = f"""
    python variability.py --ifiles {' '.join(obs_files)} 
    --varname {obs_varname} 
    --region {args.region} 
    {season_cmd} 
    --process {args.process} --process-kwargs {args.process_kwargs}
    --grouping {grouping} --dim {dim}
    --datestart {args.datestart_hist} --dateend {args.dateend_hist} 
    --nworkers {args.nworkers} --nthreads {args.nthreads} 
    --lat0 {args.lat0} --lat1 {args.lat1} 
    --lon0 {args.lon0} --lon1 {args.lon1} 
    --ofile {ofile} 
    --log-level {args.loglevel} 
    """
    if obs_varname == "precip":
        cmd = cmd + """
    --ifile-mask /g/data/tp28/cst565/ACS_added_value/agcd_mask_0p8_larger1_1mask_0nomask.nc
    --varname-mask mask
    """
    cmd = cmd_split(cmd)
    logger.debug(cmd)
    return Popen(cmd)


def loop_rav(args, ofile_av, ofile_pav, ofile_var, av_varname, pav_varname, var_varname, ofile):
    #< Get the cmd command
    cmd = f"""
    python realised_added_value.py --ifile-av {ofile_av} --ifile-pav {ofile_pav} --ifile-var {ofile_var} 
    --varname-av {av_varname}  --varname-pav {pav_varname} --varname-var {var_varname} 
    --nworkers {args.nworkers} --nthreads {args.nthreads}
    --ofile {ofile}
    --log-level {args.loglevel}
    """
    cmd = cmd_split(cmd)
    logger.debug(cmd)
    return Popen(cmd)


def check_processes(processes, args, trigger=False):
    if len(processes) >= args.nprocs or trigger:
        logger.debug(f"Triggering {len(processes)} processes")
        for i, p in enumerate(processes[::-1]):
            p.wait()
            output, error = p.communicate()
            if p.returncode!=0:
                logger.error(f"check_process returned {p.returncode} exit code!")
                exit(p.returncode)
            processes.pop(-1)
            


def tidy_filename(filename):
    #< Replace double underscore with single underscore
    while "__" in filename:
        filename = filename.replace("__", "_")
    return filename

def get_ofile(odir="./", measure="", variable="", gcm="", scenario="", rcm="", obs="", freq="", region="", season="", datestart_hist="", dateend_hist="", datestart_fut="", dateend_fut="", kwargs=dict()):
    # Create a list of kwargs in the style of [key0, val0, key1, val1, ... keyN, valN]
    kwargs_list = []
    for key in kwargs:
        kwargs_list.append(key)
        kwargs_list.append(kwargs[key])
    ofile = f"{odir}/{measure}_{variable}_{'_'.join([str(i).replace('.','p') for i in kwargs_list])}_{gcm}_{scenario}_{rcm}_{obs}_{freq}_{region.replace(' ', '_')}_{season}"
    if datestart_hist and dateend_hist:
        ofile = ofile + f"_{datestart_hist}-{dateend_hist}"
    if datestart_fut and dateend_fut:
        ofile = ofile + f"_{datestart_fut}-{dateend_fut}"
    ofile = ofile + ".nc"
    ofile = tidy_filename(ofile)
    return ofile


def main():
    # Load the logger
    logger.info(f"Start {sys.argv[0]}")

    #< Get user arguments
    parser = parse_arguments()
    args = parser.parse_args()

    #< Get the input files
    #< GCM files
    gcm_files_hist, gcm_varname = driving_model_loader(args.gcm, args.scenario_hist, args.freq, args.variable)
    gcm_files_fut, gcm_varname = driving_model_loader(args.gcm, args.scenario_fut, args.freq, args.variable)
    rcm_files_hist, rcm_varname = rcm_model_loader(args.gcm, args.rcm, args.scenario_hist, args.freq, args.variable)
    rcm_files_fut, rcm_varname = rcm_model_loader(args.gcm, args.rcm, args.scenario_fut, args.freq, args.variable)
    obs_files, obs_varname = ref_loader(args.obs, args.freq, args.variable)
    logger.debug(f"Found these driving model files:")
    logger.debug(gcm_files_hist)
    logger.debug("=================================")
    logger.debug(gcm_files_fut)
    logger.debug(f"Found these rcm files:")
    logger.debug(rcm_files_hist)
    logger.debug("=================================")
    logger.debug(rcm_files_fut)
    logger.debug(f"Found these reference files:")
    logger.debug(obs_files)


    if not os.path.exists(args.odir):
        os.makedirs(args.odir, exist_ok=True)
    processes = []
    ### Added value calculation
    #< Construct added value output filename
    for season in args.seasons:
        args.season = season
        for region in args.regions:
            args.region = region
            for av_measure in args.av_measures:
                ofile_av = get_ofile(odir=args.odir, measure=args.av_distance_measure, variable=args.variable, gcm=args.gcm, scenario=args.scenario_hist, rcm=args.rcm, obs=args.obs, freq=args.freq, region=args.region, season=args.season, datestart_hist=args.datestart_hist, dateend_hist=args.dateend_hist, kwargs=json.loads(args.process_kwargs))
                #< Check if we need to calculate AV
                if (av_measure == "added_value" or av_measure == "realised_added_value" or av_measure == "added_value_norm") and (not os.path.isfile(ofile_av) or args.overwrite):
                    #< Collect processes
                    processes.append( loop_av(args, gcm_files_hist, rcm_files_hist, obs_files, gcm_varname, rcm_varname, obs_varname, ofile_av, return_X=args.return_X, agcd_mask=args.agcd_mask) )
                #< Check if processes are to be triggered
                check_processes(processes, args)

    ### Potential added value calculation
    #< Construct potential added value output filename
    for season in args.seasons:
        args.season = season
        for region in args.regions:
            args.region = region
            for av_measure in args.av_measures:
                ofile_pav = get_ofile(odir=args.odir, measure=args.pav_distance_measure, variable=args.variable, gcm=args.gcm, scenario=args.scenario_fut, rcm=args.rcm, freq=args.freq, region=args.region, season=args.season, datestart_hist=args.datestart_hist, dateend_hist=args.dateend_hist, datestart_fut=args.datestart_fut, dateend_fut=args.dateend_fut, kwargs=json.loads(args.process_kwargs))
                #< Check if we need to calculate PAV
                if (av_measure == "potential_added_value" or av_measure == "realised_added_value") and (not os.path.isfile(ofile_pav) or args.overwrite):
                    #< Collect processes
<<<<<<< HEAD
                    processes.append( loop_pav(args, gcm_files_hist, gcm_files_fut, rcm_files_hist, rcm_files_fut, gcm_varname, rcm_varname, ofile_pav, return_X=args.return_X, agcd_mask=args.agcd_mask) )
=======
                    processes.append( loop_pav(args, gcm_files_fut, rcm_files_fut, gcm_varname, rcm_varname, ofile_pav, return_X=args.return_X, agcd_mask=args.agcd_mask) )
>>>>>>> ecba9ce7
                #< Check if processes are to be triggered
                check_processes(processes, args)

    ### Variability calculation
    #< Construct variability output filename
    for season in args.seasons:
        args.season = season
        for region in args.regions:
            args.region = region
            for av_measure in args.av_measures:
                grouping = ""
                variability_dim = ""
                if args.process == "quantile":
                    grouping = "time.year"
                    variability_dim = "year"
                ofile_var = get_ofile(odir=args.odir, measure="VAR", variable=args.variable, obs=args.obs, freq=args.freq, region=args.region, season=args.season, datestart_hist=args.datestart_hist, dateend_hist=args.dateend_hist, kwargs=json.loads(args.process_kwargs))
                #< Check if we need to calculate VAR
                if av_measure == "variability" or av_measure == "realised_added_value" or av_measure == "added_value_norm" and (not os.path.isfile(ofile_var) or args.overwrite):
                    #< Collect processes
                    processes.append( loop_var(args, obs_files, obs_varname, ofile_var, grouping=grouping, dim=variability_dim) )
                #< Check if processes are to be triggered
                check_processes(processes, args)
    #< Trigger any left over processes before we start with realised added value
    check_processes(processes, args, True)


    ### Normalised added value calculation
    for season in args.seasons:
        args.season = season
        for region in args.regions:
            args.region = region
            for av_measure in args.av_measures:
                ofile_av = get_ofile(odir=args.odir, measure=args.av_distance_measure, variable=args.variable, gcm=args.gcm, scenario=args.scenario_hist, rcm=args.rcm, obs=args.obs, freq=args.freq, region=args.region, season=args.season, datestart_hist=args.datestart_hist, dateend_hist=args.dateend_hist, kwargs=json.loads(args.process_kwargs))
                ofile_var = get_ofile(odir=args.odir, measure="VAR", variable=args.variable, obs=args.obs, freq=args.freq, region=args.region, season=args.season, datestart_hist=args.datestart_hist, dateend_hist=args.dateend_hist, kwargs=json.loads(args.process_kwargs))
                ofile_av_norm = get_ofile(odir=args.odir, measure=f"{args.av_distance_measure}_norm", variable=args.variable, gcm=args.gcm, scenario=args.scenario_hist, rcm=args.rcm, obs=args.obs, freq=args.freq, region=args.region, season=args.season, datestart_hist=args.datestart_hist, dateend_hist=args.dateend_hist, kwargs=json.loads(args.process_kwargs))
                #< Check if we need to calculate VAR
                if av_measure == "added_value_norm" and not os.path.isfile(ofile_av_norm):
                    #< Collect processes
                    processes.append( loop_av_norm(args, ofile_av, ofile_var, av_varname="av", var_varname=obs_varname, ofile=ofile_av_norm) )
                #< Check if processes are to be triggered
                check_processes(processes, args)
    #< Trigger any left over processes
    check_processes(processes, args, True)


    ### Realised added calculation
    #< Construct variability output filename
    for season in args.seasons:
        args.season = season
        for region in args.regions:
            args.region = region
            for av_measure in args.av_measures:
                ofile_av = get_ofile(odir=args.odir, measure=args.av_distance_measure, variable=args.variable, gcm=args.gcm, scenario=args.scenario_hist, rcm=args.rcm, obs=args.obs, freq=args.freq, region=args.region, season=args.season, datestart_hist=args.datestart_hist, dateend_hist=args.dateend_hist, kwargs=json.loads(args.process_kwargs))
                ofile_pav = get_ofile(odir=args.odir, measure=args.pav_distance_measure, variable=args.variable, gcm=args.gcm, scenario=args.scenario_fut, rcm=args.rcm, freq=args.freq, region=args.region, season=args.season, datestart_hist=args.datestart_hist, dateend_hist=args.dateend_hist, datestart_fut=args.datestart_fut, dateend_fut=args.dateend_fut, kwargs=json.loads(args.process_kwargs))
                ofile_var = get_ofile(odir=args.odir, measure="VAR", variable=args.variable, obs=args.obs, freq=args.freq, region=args.region, season=args.season, datestart_hist=args.datestart_hist, dateend_hist=args.dateend_hist, kwargs=json.loads(args.process_kwargs))
                ofile_rav = get_ofile(odir=args.odir, measure="RAV", variable=args.variable, gcm=args.gcm, scenario=args.scenario_fut, rcm=args.rcm, obs=args.obs, freq=args.freq, region=args.region, season=args.season, datestart_hist=args.datestart_hist, dateend_hist=args.dateend_hist, datestart_fut=args.datestart_fut, dateend_fut=args.dateend_fut, kwargs=json.loads(args.process_kwargs))
                #< Check if we need to calculate VAR
                if av_measure == "realised_added_value" and not os.path.isfile(ofile_rav):
                    #< Collect processes
                    processes.append( loop_rav(args, ofile_av, ofile_pav, ofile_var, av_varname="av", pav_varname="pav", var_varname=obs_varname, ofile=ofile_rav) )
                #< Check if processes are to be triggered
                check_processes(processes, args)
    #< Trigger any left over processes
    check_processes(processes, args, True)


if __name__ == '__main__':
    #< Get user arguments
    parser = parse_arguments()
    args = parser.parse_args()

    #< Set the logging level
    logger.setLevel(args.loglevel)

    #< Call the main function
    main()
<|MERGE_RESOLUTION|>--- conflicted
+++ resolved
@@ -254,10 +254,6 @@
     return Popen(cmd)
 
 
-<<<<<<< HEAD
-=======
-def loop_pav(args, gcm_files, rcm_files, gcm_varname, rcm_varname, ofile, return_X=False, agcd_mask=False):
->>>>>>> ecba9ce7
 
 def loop_pav(args, gcm_hist_files, gcm_fut_files, rcm_hist_files, rcm_fut_files, gcm_varname, rcm_varname, ofile, return_X=False, agcd_mask=False):
     #< Get the season
@@ -425,11 +421,7 @@
                 #< Check if we need to calculate PAV
                 if (av_measure == "potential_added_value" or av_measure == "realised_added_value") and (not os.path.isfile(ofile_pav) or args.overwrite):
                     #< Collect processes
-<<<<<<< HEAD
                     processes.append( loop_pav(args, gcm_files_hist, gcm_files_fut, rcm_files_hist, rcm_files_fut, gcm_varname, rcm_varname, ofile_pav, return_X=args.return_X, agcd_mask=args.agcd_mask) )
-=======
-                    processes.append( loop_pav(args, gcm_files_fut, rcm_files_fut, gcm_varname, rcm_varname, ofile_pav, return_X=args.return_X, agcd_mask=args.agcd_mask) )
->>>>>>> ecba9ce7
                 #< Check if processes are to be triggered
                 check_processes(processes, args)
 
